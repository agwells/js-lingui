--- conflicted
+++ resolved
@@ -14,13 +14,9 @@
 type ExtractOptions = {|
   verbose: boolean,
   clean: boolean,
-<<<<<<< HEAD
+  overwrite: boolean,
   prevFormat: ?CatalogFormat,
-  babelOptions?: Object
-=======
-  overwrite: boolean,
-  prevFormat: ?CatalogFormat
->>>>>>> 31e351b1
+  babelOptions: Object
 |}
 
 export default function command(
@@ -107,6 +103,10 @@
   program
     .option("--overwrite", "Overwrite translations for source locale")
     .option("--clean", "Remove obsolete translations")
+    .option(
+      "--babelOptions",
+      "Babel options passed to transform/extract plugins"
+    )
     .option("--verbose", "Verbose output")
     .option("--format <format>", "Format of message catalogs")
     .option(
@@ -145,6 +145,7 @@
     verbose: program.verbose || false,
     clean: program.clean || false,
     overwrite: program.overwrite || false,
+    babelOptions: program.babelOptions || {},
     prevFormat
   })
 
